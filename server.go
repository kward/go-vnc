// Implementation of RFC 6143 §7.6 Server-to-Client Messages.

package vnc

import (
	"fmt"
	"log"
)

const (
	FramebufferUpdateMsg = uint8(iota)
	SetColorMapEntriesMsg
	BellMsg
	ServerCutTextMsg
)

// A ServerMessage implements a message sent from the server to the client.
type ServerMessage interface {
	// The type of the message that is sent down on the wire.
	Type() uint8

	// Read reads the contents of the message from the reader. At the point
	// this is called, the message type has already been read from the reader.
	// This should return a new ServerMessage that is the appropriate type.
	Read(*ClientConn) (ServerMessage, error)
}

// Rectangle wire format message.
type rectangleMessage struct {
	X, Y uint16 // x-, y-position
	W, H uint16 // width, height
	E    int32  // encoding-type
}

// Rectangle represents a rectangle of pixel data.
type Rectangle struct {
	X, Y          uint16
	Width, Height uint16
	Enc           Encoding
	encodable     EncodableFunc
}

func NewRectangle(c *ClientConn) *Rectangle {
	return &Rectangle{encodable: c.Encodable}
}

// Read a rectangle from a connection.
func (r *Rectangle) Read(c *ClientConn) error {
	var msg rectangleMessage
	if err := c.receive(&msg); err != nil {
		return err
	}
	r.X, r.Y, r.Width, r.Height = msg.X, msg.Y, msg.W, msg.H

	enc, ok := r.encodable(msg.E)
	if !ok {
		return fmt.Errorf("unsupported encoding type: %v", msg.E)
	}

	var err error
	r.Enc, err = enc.Read(c, r)
	if err != nil {
		return fmt.Errorf("error reading rectangle encoding: %v", err)
	}

	return nil
}

func (r *Rectangle) Marshal() ([]byte, error) {
	buf := NewBuffer(nil)

	var msg rectangleMessage
	msg.X, msg.Y, msg.W, msg.H = r.X, r.Y, r.Width, r.Height
	msg.E = r.Enc.Type()
	if err := buf.Write(msg); err != nil {
		return nil, err
	}

	bytes, err := r.Enc.Marshal()
	if err != nil {
		return nil, err
	}
	buf.WriteBytes(bytes)

	return buf.Bytes(), nil
}

func (r *Rectangle) Unmarshal(data []byte) error {
	buf := NewBuffer(data)

	var msg rectangleMessage
	if err := buf.Read(&msg); err != nil {
		return err
	}
	r.X, r.Y, r.Width, r.Height = msg.X, msg.Y, msg.W, msg.H

	switch msg.E {
	case Raw:
		r.Enc = &RawEncoding{}
	default:
		return fmt.Errorf("unable to unmarshal encoding %v", msg.E)
	}
	return nil
}

func (r *Rectangle) Area() int { return int(r.Width) * int(r.Height) }

func (r *Rectangle) DebugPrint() {
	log.Printf("Rectangle: x: %v y: %v, w: %v, h: %v, enc: %v", r.X, r.Y, r.Width, r.Height, r.Enc)
}

type EncodableFunc func(enc int32) (Encoding, bool)

func (c *ClientConn) Encodable(enc int32) (Encoding, bool) {
	for _, e := range c.encodings {
		if e.Type() == enc {
			return e, true
		}
	}
	return nil, false
}

// FramebufferUpdate holds the wire format message.
type FramebufferUpdate struct {
	NumRect uint16      // number-of-rectangles
	Rects   []Rectangle // rectangles
}

func NewFramebufferUpdate(rects []Rectangle) *FramebufferUpdate {
	return &FramebufferUpdate{
		NumRect: uint16(len(rects)),
		Rects:   rects,
	}
}

func (m *FramebufferUpdate) Type() uint8 {
	return FramebufferUpdateMsg
}

func (m *FramebufferUpdate) Read(c *ClientConn) (ServerMessage, error) {
	if c.debug {
		log.Print("FramebufferUpdate.Read()")
	}

	// Build the map of supported encodings.
	// encs := make(map[int32]Encoding)
	// for _, e := range c.Encodings() {
	// 	encs[e.Type()] = e
	// }
	// encs[Raw] = &RawEncoding{} // Raw encoding support required.

	// Read packet.
	var pad [1]byte
	if err := c.receive(&pad); err != nil {
		return nil, err
	}
	if c.debug {
		log.Printf("pad:%v", pad)
	}

	var numRects uint16
	if err := c.receive(&numRects); err != nil {
		return nil, err
	}
	if c.debug {
		log.Printf("FramebufferUpdate.Read() numRects: %v", numRects)
	}

	// Extract rectangles.
	rects := make([]Rectangle, numRects)
	for i := 0; i < int(numRects); i++ {
		rect := NewRectangle(c)
		if err := rect.Read(c); err != nil {
			return nil, err
		}
<<<<<<< HEAD
		rects[i] = *rect
	}
=======
		if c.debug {
			log.Printf("rect:%v", msg)
		}
>>>>>>> 915da843

	return NewFramebufferUpdate(rects), nil
}

func (m *FramebufferUpdate) Marshal() ([]byte, error) {
	buf := NewBuffer(nil)

	msg := struct {
		msg      uint8   // message-type
		_        [1]byte // padding
		numRects uint16  // number-of-rectangles
	}{
		msg:      FramebufferUpdateMsg,
		numRects: m.NumRect,
	}
	if err := buf.Write(msg); err != nil {
		return nil, err
	}
	for _, rect := range m.Rects {
		bytes, err := rect.Marshal()
		if err != nil {
			return nil, err
		}
		buf.WriteBytes(bytes)
	}

	return buf.Bytes(), nil
}

// SetColorMapEntries is sent by the server to set values into
// the color map. This message will automatically update the color map
// for the associated connection, but contains the color change data
// if the consumer wants to read it.
//
// See RFC 6143 Section 7.6.2

// Color represents a single color in a color map.
type Color struct {
	pf      *PixelFormat
	cm      *ColorMap
	cmIndex uint32 // Only valid if pf.TrueColor is false.
	R, G, B uint16
}

type ColorMap [256]Color

func NewColor(pf *PixelFormat, cm *ColorMap) *Color {
	return &Color{pf: pf, cm: cm}
}

func (c *Color) Marshal() ([]byte, error) {
	order := c.pf.order()

	var pixel uint32
	if c.pf.TrueColor == RFBTrue {
		pixel = uint32(c.R) << c.pf.RedShift
		pixel |= uint32(c.G) << c.pf.GreenShift
		pixel |= uint32(c.B) << c.pf.BlueShift
	} else {
		pixel = c.cmIndex
	}

	var bytes []byte
	switch c.pf.BPP {
	case 8:
		bytes = make([]byte, 1)
		bytes[0] = byte(pixel)
	case 16:
		bytes = make([]byte, 2)
		order.PutUint16(bytes, uint16(pixel))
	case 32:
		bytes = make([]byte, 4)
		order.PutUint32(bytes, pixel)
	}

	return bytes, nil
}

func (c *Color) Unmarshal(data []byte) error {
	if len(data) == 0 {
		return NewVNCError(fmt.Sprint("Could not unmarshal empty data slice"))
	}
	order := c.pf.order()

	var pixel uint32
	switch c.pf.BPP {
	case 8:
		pixel = uint32(data[0])
	case 16:
		pixel = uint32(order.Uint16(data))
	case 32:
		pixel = order.Uint32(data)
	}

	if c.pf.TrueColor == RFBTrue {
		c.R = uint16((pixel >> c.pf.RedShift) & uint32(c.pf.RedMax))
		c.G = uint16((pixel >> c.pf.GreenShift) & uint32(c.pf.GreenMax))
		c.B = uint16((pixel >> c.pf.BlueShift) & uint32(c.pf.BlueMax))
	} else {
		*c = c.cm[pixel]
		c.cmIndex = pixel
	}

	return nil
}

type SetColorMapEntries struct {
	FirstColor uint16
	Colors     []Color
}

func (*SetColorMapEntries) Type() uint8 {
	return SetColorMapEntriesMsg
}

func (*SetColorMapEntries) Read(c *ClientConn) (ServerMessage, error) {
	if c.debug {
		log.Print("SetColorMapEntries.Read()")
	}

	// Read off the padding
	var padding [1]byte
	if err := c.receive(&padding); err != nil {
		return nil, err
	}

	var result SetColorMapEntries
	if err := c.receive(&result.FirstColor); err != nil {
		return nil, err
	}

	var numColors uint16
	if err := c.receive(&numColors); err != nil {
		return nil, err
	}

	result.Colors = make([]Color, numColors)
	for i := uint16(0); i < numColors; i++ {

		color := &result.Colors[i]
		if err := c.receive(&color); err != nil {
			return nil, err
		}

		// Update the connection's color map
		c.colorMap[result.FirstColor+i] = *color
	}

	return &result, nil
}

// Bell signals that an audible bell should be made on the client.
//
// See RFC 6143 Section 7.6.3
type Bell struct{}

func (*Bell) Type() uint8 {
	return BellMsg
}

func (*Bell) Read(c *ClientConn) (ServerMessage, error) {
	if c.debug {
		log.Print("Bell.Read()")
	}

	return new(Bell), nil
}

// ServerCutText indicates the server has new text in the cut buffer.
//
// See RFC 6143 Section 7.6.4
type ServerCutText struct {
	Text string
}

func (*ServerCutText) Type() uint8 {
	return ServerCutTextMsg
}

func (*ServerCutText) Read(c *ClientConn) (ServerMessage, error) {
	if c.debug {
		log.Print("ServerCutText.Read()")
	}

	// Read off the padding
	var padding [1]byte
	if err := c.receive(&padding); err != nil {
		return nil, err
	}

	var textLength uint32
	if err := c.receive(&textLength); err != nil {
		return nil, err
	}

	textBytes := make([]uint8, textLength)
	if err := c.receive(&textBytes); err != nil {
		return nil, err
	}

	return &ServerCutText{string(textBytes)}, nil
}<|MERGE_RESOLUTION|>--- conflicted
+++ resolved
@@ -173,14 +173,8 @@
 		if err := rect.Read(c); err != nil {
 			return nil, err
 		}
-<<<<<<< HEAD
 		rects[i] = *rect
 	}
-=======
-		if c.debug {
-			log.Printf("rect:%v", msg)
-		}
->>>>>>> 915da843
 
 	return NewFramebufferUpdate(rects), nil
 }
